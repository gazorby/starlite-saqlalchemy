"""Tests for the dto factory."""
# pylint: disable=missing-class-docstring
from datetime import date, datetime, timedelta
from typing import TYPE_CHECKING, Any, ClassVar
from uuid import UUID, uuid4

import pytest
from pydantic import BaseModel, constr, validator
from sqlalchemy import func
from sqlalchemy.orm import DeclarativeBase, Mapped, MappedAsDataclass, mapped_column

from starlite_saqlalchemy import dto, settings
<<<<<<< HEAD
from tests.utils.domain import Author, CreateDTO
=======
from tests.utils.domain.authors import Author
>>>>>>> e929713d

if TYPE_CHECKING:
    from collections.abc import Callable
    from types import ModuleType


def test_model_write_dto(raw_authors: list[dict[str, Any]]) -> None:
    """Create a model from DTO instance and check the values on the model."""
    dto_type = dto.factory("AuthorDTO", Author, dto.Purpose.WRITE)
    assert dto_type.__fields__.keys() == {"name", "dob"}
    inst = dto_type(**raw_authors[0])
    model = Author(**inst.dict(exclude_unset=True))
    assert {k: v for k, v in model.__dict__.items() if not k.startswith("_")} == {
        "name": "Agatha Christie",
        "dob": date(1890, 9, 15),
    }


def test_model_read_dto(raw_authors: list[dict[str, Any]]) -> None:
    """Create a model from DTO instance and check the values on the model."""
    dto_type = dto.factory("AuthorDTO", Author, dto.Purpose.READ)
    assert dto_type.__fields__.keys() == {"name", "dob", "id", "created", "updated"}
    inst = dto_type(**raw_authors[1])
    model = Author(**inst.dict(exclude_unset=True))
    assert {k: v for k, v in model.__dict__.items() if not k.startswith("_")} == {
        "name": "Leo Tolstoy",
        "dob": date(1828, 9, 9),
        "id": UUID("5ef29f3c-3560-4d15-ba6b-a2e5c721e4d2"),
        "updated": datetime(1, 1, 1, 0, 0),
        "created": datetime(1, 1, 1, 0, 0),
    }


def test_dto_exclude() -> None:
    """Test that names in `exclude` are not included in DTO."""
    dto_type = dto.factory("AuthorDTO", Author, dto.Purpose.READ, exclude={"id"})
    assert dto_type.__fields__.keys() == {"name", "dob", "created", "updated"}


@pytest.fixture(name="base")
def fx_base() -> type[DeclarativeBase]:
    """Declarative base for test models.

    Need a new base for every test, otherwise will get errors to do with
    tables already existing in the mapper when we reuse models of the
    same name across multiple tests.
    """

    class Base(DeclarativeBase):
        id: Mapped[int] = mapped_column(primary_key=True)

    return Base


@pytest.mark.parametrize(
    ("purpose", "default", "exp"), [(dto.Purpose.WRITE, 3, 3), (dto.Purpose.READ, 3, None)]
)
def test_write_dto_for_model_field_scalar_default(
    purpose: dto.Purpose, default: Any, exp: Any, base: type[DeclarativeBase]
) -> None:
    """Test DTO scalar defaults for write and read purposes."""

    class Model(base):
        __tablename__ = "smth"
        field: Mapped[int] = mapped_column(default=default)

    dto_model = dto.factory("DTO", Model, purpose=purpose)
    assert dto_model.__fields__["field"].default == exp


def test_write_dto_for_model_field_factory_default(base: type[DeclarativeBase]) -> None:
    """Test write purposed DTO includes the default factory."""

    class Model(base):
        __tablename__ = "smth"
        field: Mapped[UUID] = mapped_column(default=uuid4)

    dto_model = dto.factory("DTO", Model, purpose=dto.Purpose.WRITE)

    assert dto_model.__fields__["field"].default_factory is not None
    assert isinstance(dto_model.__fields__["field"].default_factory(), UUID)


def test_read_dto_for_model_field_factory_default(base: type[DeclarativeBase]) -> None:
    """Test read purposed DTO excludes the default factory."""

    class Model(base):
        __tablename__ = "smth"
        field: Mapped[UUID] = mapped_column(default=uuid4)

    dto_model = dto.factory("DTO", Model, purpose=dto.Purpose.READ)

    assert dto_model.__fields__["field"].default_factory is None


def test_read_dto_for_model_field_unsupported_default(base: type[DeclarativeBase]) -> None:
    """Test for error condition where we don't know what to do with a default
    type."""

    class Model(base):
        __tablename__ = "smth"
        field: Mapped[datetime] = mapped_column(default=func.now())

    with pytest.raises(ValueError):  # noqa: PT011
        dto.factory("DTO", Model, purpose=dto.Purpose.WRITE)


@pytest.mark.parametrize("purpose", [dto.Purpose.WRITE, dto.Purpose.READ])
def test_dto_for_private_model_field(purpose: dto.Purpose, base: type[DeclarativeBase]) -> None:
    """Ensure that fields markets as SKIP are excluded from DTO."""

    class Model(base):
        __tablename__ = "smth"
        field: Mapped[datetime] = mapped_column(
            default=datetime.now(),
            info={settings.api.DTO_INFO_KEY: dto.Attrib(mark=dto.Mark.SKIP)},
        )

    dto_model = dto.factory("DTO", Model, purpose=purpose)
    assert "field" not in dto_model.__fields__


@pytest.mark.parametrize("purpose", [dto.Purpose.WRITE, dto.Purpose.READ])
def test_dto_for_non_mapped_model_field(purpose: dto.Purpose, base: type[DeclarativeBase]) -> None:
    """Ensure that we exclude unmapped fields from DTOs."""

    class Model(base):
        __tablename__ = "smth"
        field: ClassVar[datetime]

    dto_model = dto.factory("DTO", Model, purpose=purpose)
    assert "field" not in dto_model.__fields__


def test_dto_factory_forward_ref_annotations(create_module: "Callable[[str], ModuleType]") -> None:
    """Test that dto generated from module with forward ref annotations
    works."""
    module = create_module(
        """
from __future__ import annotations
from uuid import UUID
from sqlalchemy import ForeignKey
from sqlalchemy.orm import Mapped, mapped_column, relationship
from starlite_saqlalchemy.db import orm

class Related(orm.Base):
    test_id: Mapped[UUID] = mapped_column(ForeignKey("test.id"))

class Test(orm.Base):
    hello: Mapped[str]
    related: Mapped[Related] = relationship()
"""
    )
    model = module.Test
    assert all(isinstance(model.__annotations__[k], str) for k in ("hello", "related"))
    dto_model = dto.factory("TestDTO", module.Test, purpose=dto.Purpose.READ)
    assert all(not isinstance(dto_model.__annotations__[k], str) for k in ("hello", "related"))


def test_dto_decorator() -> None:
    """Test dto decorator.

    Test ensures that fields defined on the decorated class aren't
    overwritten by factory(), that fields not defined on the decorated
    class are added to the DTO, and that validators work for fields that
    are added both statically, and dynamically (with the
    `check_fields=False` flag).
    """

    @dto.decorator(Author, dto.Purpose.WRITE)
    class AuthorDTO(BaseModel):
        name: constr(to_upper=True)  # pyright:ignore

        @validator("name")
        def validate_name(cls, val: str) -> str:
            """We're shouting!"""
            return f"{val}!"

        @validator("dob", check_fields=False)
        def validate_dob(cls, val: date) -> date:
            """Off by one."""
            val += timedelta(days=1)
            return val

    assert AuthorDTO.parse_obj({"name": "Bill Bryson", "dob": "1951-12-08"}).dict() == {
        "name": "BILL BRYSON!",
        "dob": date(1951, 12, 9),
    }


def test_dto_attrib_validator(base: type[DeclarativeBase]) -> None:
    """Test arbitrary single arg callables as validators."""

    validator_called = False

    def validate_datetime(val: datetime) -> datetime:
        nonlocal validator_called
        validator_called = True
        return val

    class Model(base):
        __tablename__ = "smth"
        field: Mapped[datetime] = mapped_column(
            info={settings.api.DTO_INFO_KEY: dto.Attrib(validators=[validate_datetime])}
        )

    dto_model = dto.factory("DTO", Model, purpose=dto.Purpose.WRITE)
    dto_model.parse_obj({"id": 1, "field": datetime.min})
    assert validator_called


def test_dto_attrib_pydantic_type(base: type[DeclarativeBase]) -> None:
    """Test declare pydantic type on `dto.Attrib`."""

    class Model(base):
        __tablename__ = "smth"
        field: Mapped[str] = mapped_column(
            info={settings.api.DTO_INFO_KEY: dto.Attrib(pydantic_type=constr(to_upper=True))}
        )

    dto_model = dto.factory("DTO", Model, purpose=dto.Purpose.WRITE)
    assert dto_model.parse_obj({"id": 1, "field": "lower"}).dict() == {"id": 1, "field": "LOWER"}


def test_dto_mapped_as_dataclass_model_type(base: type[DeclarativeBase]) -> None:
    """Test declare pydantic type on `dto.Attrib`."""

    class Model(MappedAsDataclass, base):
        __tablename__ = "smth"
        clz_var: ClassVar[str]
        field: Mapped[str]

    dto_model = dto.factory("DTO", Model, purpose=dto.Purpose.WRITE)
    assert dto_model.__fields__.keys() == {"id", "field"}


def test_from_dto() -> None:
    """Test conversion of a DTO instance to a model instance."""
    data = CreateDTO.parse_obj({"name": "someone", "dob": "1982-03-22"})
    author = data.to_mapped()
    assert author.name == "someone"
    assert author.dob == date(1982, 3, 22)<|MERGE_RESOLUTION|>--- conflicted
+++ resolved
@@ -10,11 +10,7 @@
 from sqlalchemy.orm import DeclarativeBase, Mapped, MappedAsDataclass, mapped_column
 
 from starlite_saqlalchemy import dto, settings
-<<<<<<< HEAD
-from tests.utils.domain import Author, CreateDTO
-=======
-from tests.utils.domain.authors import Author
->>>>>>> e929713d
+from tests.utils.domain.authors import Author, CreateDTO
 
 if TYPE_CHECKING:
     from collections.abc import Callable
